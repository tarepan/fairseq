# Copyright (c) Facebook, Inc. and its affiliates.
#
# This source code is licensed under the MIT license found in the
# LICENSE file in the root directory of this source tree.

import math
from dataclasses import dataclass, field
from typing import List, Tuple

import numpy as np
import torch
import torch.nn as nn
import torch.nn.functional as F

from fairseq import utils
from fairseq.data.data_utils import compute_mask_indices
from fairseq.dataclass import ChoiceEnum, FairseqDataclass
from fairseq.distributed import fsdp_wrap
from fairseq.models import BaseFairseqModel, register_model
from fairseq.distributed.fully_sharded_data_parallel import FullyShardedDataParallel
from fairseq.modules import (
    Fp32GroupNorm,
    Fp32LayerNorm,
    GradMultiply,
    GumbelVectorQuantizer,
    LayerNorm,
    MultiheadAttention,
    RelPositionalEncoding,
    SamePad,
    TransposeLast,
)
from fairseq.modules.checkpoint_activations import checkpoint_wrapper
from fairseq.modules.conformer_layer import ConformerWav2Vec2EncoderLayer
from fairseq.modules.transformer_sentence_encoder import init_bert_params
from fairseq.utils import buffered_arange, index_put, is_xla_tensor

from .utils import pad_to_multiple

EXTRACTOR_MODE_CHOICES = ChoiceEnum(["default", "layer_norm"])
MASKING_DISTRIBUTION_CHOICES = ChoiceEnum(["static", "uniform", "normal", "poisson"])
LAYER_TYPE_CHOICES = ChoiceEnum(["transformer", "conformer", "trf_adp"])


@dataclass
class Wav2Vec2Config(FairseqDataclass):
    extractor_mode: EXTRACTOR_MODE_CHOICES = field(
        default="default",
        metadata={
            "help": "mode for feature extractor. default has a single group norm with d "
            "groups in the first conv block, whereas layer_norm has layer norms in "
            "every block (meant to use with normalize=True)"
        },
    )
    encoder_layers: int = field(
        default=12, metadata={"help": "num encoder layers in the transformer"}
    )
    encoder_embed_dim: int = field(
        default=768, metadata={"help": "encoder embedding dimension"}
    )
    encoder_ffn_embed_dim: int = field(
        default=3072, metadata={"help": "encoder embedding dimension for FFN"}
    )
    encoder_attention_heads: int = field(
        default=12, metadata={"help": "num encoder attention heads"}
    )
    activation_fn: ChoiceEnum(utils.get_available_activation_fns()) = field(
        default="gelu", metadata={"help": "activation function to use"}
    )
    layer_type: LAYER_TYPE_CHOICES = field(
        default="transformer", metadata={"help": "layer type in encoder"}
    )
    # dropouts
    dropout: float = field(
        default=0.1, metadata={"help": "dropout probability for the transformer"}
    )
    attention_dropout: float = field(
        default=0.1, metadata={"help": "dropout probability for attention weights"}
    )
    activation_dropout: float = field(
        default=0.0, metadata={"help": "dropout probability after activation in FFN"}
    )
    encoder_layerdrop: float = field(
        default=0.0, metadata={"help": "probability of dropping a tarnsformer layer"}
    )
    dropout_input: float = field(
        default=0.0,
        metadata={"help": "dropout to apply to the input (after feat extr)"},
    )
    dropout_features: float = field(
        default=0.0,
        metadata={"help": "dropout to apply to the features (after feat extr)"},
    )

    final_dim: int = field(
        default=0,
        metadata={
            "help": "project final representations and targets to this many dimensions."
            "set to encoder_embed_dim is <= 0"
        },
    )
    layer_norm_first: bool = field(
        default=False, metadata={"help": "apply layernorm first in the transformer"}
    )
    conv_feature_layers: str = field(
        default="[(512, 10, 5)] + [(512, 3, 2)] * 4 + [(512,2,2)] + [(512,2,2)]",
        metadata={
            "help": "string describing convolutional feature extraction layers in form of a python list that contains "
            "[(dim, kernel_size, stride), ...]"
        },
    )
    conv_bias: bool = field(
        default=False, metadata={"help": "include bias in conv encoder"}
    )
    logit_temp: float = field(
        default=0.1, metadata={"help": "temperature to divide logits by"}
    )
    quantize_targets: bool = field(
        default=False, metadata={"help": "use quantized targets"}
    )
    quantize_input: bool = field(
        default=False, metadata={"help": "use quantized inputs"}
    )
    same_quantizer: bool = field(
        default=False, metadata={"help": "use same quantizer for inputs and targets"}
    )
    target_glu: bool = field(
        default=False, metadata={"help": "adds projection + glu to targets"}
    )
    feature_grad_mult: float = field(
        default=1.0, metadata={"help": "multiply feature extractor var grads by this"}
    )
    quantizer_depth: int = field(
        default=1,
        metadata={"help": "number of quantizer layers"},
    )
    quantizer_factor: int = field(
        default=3,
        metadata={
            "help": "dimensionality increase for inner quantizer layers (if depth > 1)"
        },
    )
    latent_vars: int = field(
        default=320,
        metadata={"help": "number of latent variables V in each group of the codebook"},
    )
    latent_groups: int = field(
        default=2,
        metadata={"help": "number of groups G of latent variables in the codebook"},
    )
    latent_dim: int = field(
        default=0,
        metadata={
            "help": "if > 0, uses this dimensionality for latent variables. "
            "otherwise uses final_dim / latent_groups"
        },
    )

    # masking
    mask_length: int = field(default=10, metadata={"help": "mask length"})
    mask_prob: float = field(
        default=0.65, metadata={"help": "probability of replacing a token with mask"}
    )
    mask_selection: MASKING_DISTRIBUTION_CHOICES = field(
        default="static", metadata={"help": "how to choose mask length"}
    )
    mask_other: float = field(
        default=0,
        metadata={
            "help": "secondary mask argument (used for more complex distributions), "
            "see help in compute_mask_indices"
        },
    )
    no_mask_overlap: bool = field(
        default=False, metadata={"help": "whether to allow masks to overlap"}
    )
    mask_min_space: int = field(
        default=1,
        metadata={"help": "min space between spans (if no overlap is enabled)"},
    )
    require_same_masks: bool = field(
        default=True,
        metadata={
            "help": "whether to number of masked timesteps must be the same across all "
            "examples in a batch"
        },
    )
    mask_dropout: float = field(
        default=0.0,
        metadata={"help": "percent of masks to unmask for each sample"},
    )

    # channel masking
    mask_channel_length: int = field(
        default=10, metadata={"help": "length of the mask for features (channels)"}
    )
    mask_channel_prob: float = field(
        default=0.0, metadata={"help": "probability of replacing a feature with 0"}
    )
    mask_channel_before: bool = False
    mask_channel_selection: MASKING_DISTRIBUTION_CHOICES = field(
        default="static",
        metadata={"help": "how to choose mask length for channel masking"},
    )
    mask_channel_other: float = field(
        default=0,
        metadata={
            "help": "secondary mask argument (used for more complex distributions), "
            "see help in compute_mask_indicesh"
        },
    )
    no_mask_channel_overlap: bool = field(
        default=False, metadata={"help": "whether to allow channel masks to overlap"}
    )
    mask_channel_min_space: int = field(
        default=1,
        metadata={"help": "min space between spans (if no overlap is enabled)"},
    )

    # negative selection
    num_negatives: int = field(
        default=100,
        metadata={"help": "number of negative examples from the same sample"},
    )
    negatives_from_everywhere: bool = field(
        default=False,
        metadata={"help": "sample negatives from everywhere, not just masked states"},
    )
    cross_sample_negatives: int = field(
        default=0, metadata={"help": "number of negative examples from the any sample"}
    )
    codebook_negatives: int = field(
        default=0, metadata={"help": "number of negative examples codebook"}
    )

    # positional embeddings
    conv_pos: int = field(
        default=128,
        metadata={"help": "number of filters for convolutional positional embeddings"},
    )
    conv_pos_groups: int = field(
        default=16,
        metadata={"help": "number of groups for convolutional positional embedding"},
    )
    pos_conv_depth: int = field(
        default=1,
        metadata={"help": "depth of positional encoder network"},
    )

    latent_temp: Tuple[float, float, float] = field(
        default=(2, 0.5, 0.999995),
        metadata={
            "help": "temperature for latent variable sampling. "
            "can be tuple of 3 values (start, end, decay)"
        },
    )
    max_positions: int = field(default=100000, metadata={"help": "Max positions"})
    checkpoint_activations: bool = field(
        default=False,
        metadata={"help": "recompute activations and save memory for extra compute"},
    )

    # FP16 optimization
    required_seq_len_multiple: int = field(
        default=2,
        metadata={
            "help": "pad the input to encoder such that the sequence length is divisible by multiple"
        },
    )
    crop_seq_to_multiple: int = field(
        default=1,
        metadata={
            "help": "crop convolutional feature extractor output such that the sequence length is divisible by multiple"
        },
    )

    # Conformer
    depthwise_conv_kernel_size: int = field(
        default=31,
        metadata={
            "help": "depthwise-conv-kernel-size for convolution in conformer layer"
        },
    )
    attn_type: str = field(
        default="",
        metadata={"help": "if espnet use ESPNET MHA"},
    )
    pos_enc_type: str = field(
        default="abs",
        metadata={"help": "Positional encoding type to use in conformer"},
    )
    fp16: bool = field(default=False, metadata={"help": "If fp16 is being used"})

    # Adapter num
    adp_num: int = field(
        default=-1
    )
    adp_dim: int = field(
        default=64
    )
    adp_act_fn: str = field(
        default="relu"
    )
    adp_trf_idx: str = field(
        default="all",
    )


@register_model("wav2vec2", dataclass=Wav2Vec2Config)
class Wav2Vec2Model(BaseFairseqModel):
    """The wav2vec 2.0 model.

    Variants:
        Continuous/Discrete: Controlled by `quantize_input`, `quantize_targets` and `same_quantizer`
    """

    def __init__(self, cfg: Wav2Vec2Config):
        super().__init__()
        self.cfg = cfg

        feature_enc_layers = eval(cfg.conv_feature_layers)
        self.embed = feature_enc_layers[-1][0]

        # Extract feature series from time series
        #     model: (Conv1d-DO[-Norm]-GELU)xN
        #     (Batch, Time) => (Batch, Channel, Time')
        self.feature_extractor = ConvFeatureExtractionModel(
            conv_layers=feature_enc_layers,
            dropout=0.0,
            mode=cfg.extractor_mode,
            conv_bias=cfg.conv_bias,
        )

        self.post_extract_proj = (
            nn.Linear(self.embed, cfg.encoder_embed_dim)
            if self.embed != cfg.encoder_embed_dim and not cfg.quantize_input
            else None
        )

        self.crop_seq_to_multiple = cfg.crop_seq_to_multiple

        self.mask_prob = cfg.mask_prob
        self.mask_selection = cfg.mask_selection
        self.mask_other = cfg.mask_other
        self.mask_length = cfg.mask_length
        self.no_mask_overlap = cfg.no_mask_overlap
        self.mask_min_space = cfg.mask_min_space

        self.mask_channel_prob = cfg.mask_channel_prob
        self.mask_channel_before = cfg.mask_channel_before
        self.mask_channel_selection = cfg.mask_channel_selection
        self.mask_channel_other = cfg.mask_channel_other
        self.mask_channel_length = cfg.mask_channel_length
        self.no_mask_channel_overlap = cfg.no_mask_channel_overlap
        self.mask_channel_min_space = cfg.mask_channel_min_space

        self.dropout_input = nn.Dropout(cfg.dropout_input)
        self.dropout_features = nn.Dropout(cfg.dropout_features)

        self.feature_grad_mult = cfg.feature_grad_mult

        self.n_negatives = cfg.num_negatives
        self.cross_sample_negatives = cfg.cross_sample_negatives
        self.codebook_negatives = cfg.codebook_negatives
        self.negatives_from_everywhere = cfg.negatives_from_everywhere

        self.logit_temp = cfg.logit_temp

        final_dim = cfg.final_dim if cfg.final_dim > 0 else cfg.encoder_embed_dim

        # Quantization
        ## Target quantizer
        self.quantizer = None
        if cfg.quantize_targets:
            vq_dim = cfg.latent_dim if cfg.latent_dim > 0 else final_dim
            self.quantizer = GumbelVectorQuantizer(
                dim=self.embed,
                num_vars=cfg.latent_vars,
                temp=cfg.latent_temp,
                groups=cfg.latent_groups,
                combine_groups=False,
                vq_dim=vq_dim,
                time_first=True,
                weight_proj_depth=cfg.quantizer_depth,
                weight_proj_factor=cfg.quantizer_factor,
            )
            self.project_q = nn.Linear(vq_dim, final_dim)
        else:
            self.project_q = nn.Linear(self.embed, final_dim)
        ## Input quantizer
        self.input_quantizer = None
        if cfg.quantize_input:
            if cfg.same_quantizer and self.quantizer is not None:
                vq_dim = final_dim
                self.input_quantizer = self.quantizer
            else:
                vq_dim = cfg.latent_dim if cfg.latent_dim > 0 else cfg.encoder_embed_dim
                self.input_quantizer = GumbelVectorQuantizer(
                    dim=self.embed,
                    num_vars=cfg.latent_vars,
                    temp=cfg.latent_temp,
                    groups=cfg.latent_groups,
                    combine_groups=False,
                    vq_dim=vq_dim,
                    time_first=True,
                    weight_proj_depth=cfg.quantizer_depth,
                    weight_proj_factor=cfg.quantizer_factor,
                )
            self.project_inp = nn.Linear(vq_dim, cfg.encoder_embed_dim)
        # /

        self.mask_emb = nn.Parameter(
            torch.FloatTensor(cfg.encoder_embed_dim).uniform_()
        )
        encoder_cls = TransformerEncoder
        if cfg.layer_type == "conformer" and cfg.pos_enc_type in ["rel_pos", "rope"]:
            encoder_cls = ConformerEncoder

<<<<<<< HEAD
        # Convert feature z into context c
        self.encoder = TransformerEncoder(cfg)
=======
        self.encoder = encoder_cls(cfg)
>>>>>>> 100cd91d
        self.layer_norm = LayerNorm(self.embed)

        self.target_glu = None
        if cfg.target_glu:
            self.target_glu = nn.Sequential(
                nn.Linear(final_dim, final_dim * 2), nn.GLU()
            )

        self.final_proj = nn.Linear(cfg.encoder_embed_dim, final_dim)

    def upgrade_state_dict_named(self, state_dict, name):
        super().upgrade_state_dict_named(state_dict, name)
        """Upgrade a (possibly old) state dict for new versions of fairseq."""
        return state_dict

    @classmethod
    def build_model(cls, cfg: Wav2Vec2Config, task=None):
        """Build a new model instance."""

        return cls(cfg)

    def apply_mask(
        self,
        x,
        padding_mask,
        mask_indices=None,
        mask_channel_indices=None,
    ):
        B, T, C = x.shape

        if self.mask_channel_prob > 0 and self.mask_channel_before:
            mask_channel_indices = compute_mask_indices(
                (B, C),
                None,
                self.mask_channel_prob,
                self.mask_channel_length,
                self.mask_channel_selection,
                self.mask_channel_other,
                no_overlap=self.no_mask_channel_overlap,
                min_space=self.mask_channel_min_space,
            )
            mask_channel_indices = (
                torch.from_numpy(mask_channel_indices)
                .to(x.device)
                .unsqueeze(1)
                .expand(-1, T, -1)
            )
            x[mask_channel_indices] = 0

        if self.mask_prob > 0:
            if mask_indices is None:
                mask_indices = compute_mask_indices(
                    (B, T),
                    padding_mask,
                    self.mask_prob,
                    self.mask_length,
                    self.mask_selection,
                    self.mask_other,
                    min_masks=2,
                    no_overlap=self.no_mask_overlap,
                    min_space=self.mask_min_space,
                    require_same_masks=self.cfg.require_same_masks,
                    mask_dropout=self.cfg.mask_dropout,
                )
                mask_indices = torch.from_numpy(mask_indices).to(x.device)
            x = index_put(x, mask_indices, self.mask_emb)
        else:
            mask_indices = None

        if self.mask_channel_prob > 0 and not self.mask_channel_before:
            if mask_channel_indices is None:
                mask_channel_indices = compute_mask_indices(
                    (B, C),
                    None,
                    self.mask_channel_prob,
                    self.mask_channel_length,
                    self.mask_channel_selection,
                    self.mask_channel_other,
                    no_overlap=self.no_mask_channel_overlap,
                    min_space=self.mask_channel_min_space,
                )
                mask_channel_indices = (
                    torch.from_numpy(mask_channel_indices)
                    .to(x.device)
                    .unsqueeze(1)
                    .expand(-1, T, -1)
                )
            x = index_put(x, mask_channel_indices, 0)

        return x, mask_indices

    def sample_negatives(self, y, num, padding_count=None):

        if self.n_negatives == 0 and self.cross_sample_negatives == 0:
            return y.new(0)

        bsz, tsz, fsz = y.shape
        y = y.view(-1, fsz)  # BTC => (BxT)C

        # FIXME: what happens if padding_count is specified?
        cross_high = tsz * bsz
        high = tsz - (padding_count or 0)
        with torch.no_grad():
            assert high > 1, f"{bsz,tsz,fsz}"

            if self.n_negatives > 0:
                tszs = (
                    buffered_arange(num)
                    .unsqueeze(-1)
                    .expand(-1, self.n_negatives)
                    .flatten()
                )

                neg_idxs = torch.randint(
                    low=0, high=high - 1, size=(bsz, self.n_negatives * num)
                )
                neg_idxs[neg_idxs >= tszs] += 1

            if self.cross_sample_negatives > 0:
                tszs = (
                    buffered_arange(num)
                    .unsqueeze(-1)
                    .expand(-1, self.cross_sample_negatives)
                    .flatten()
                )

                cross_neg_idxs = torch.randint(
                    low=0,
                    high=cross_high - 1,
                    size=(bsz, self.cross_sample_negatives * num),
                )
                cross_neg_idxs[cross_neg_idxs >= tszs] += 1

        if self.n_negatives > 0:
            neg_idxs = neg_idxs + (torch.arange(bsz).unsqueeze(1) * high)
        else:
            neg_idxs = cross_neg_idxs

        if self.cross_sample_negatives > 0 and self.n_negatives > 0:
            neg_idxs = torch.cat([neg_idxs, cross_neg_idxs], dim=1)

        negs = y[neg_idxs.view(-1)]
        negs = negs.view(
            bsz, num, self.n_negatives + self.cross_sample_negatives, fsz
        ).permute(
            2, 0, 1, 3
        )  # to NxBxTxC
        return negs, neg_idxs

    def compute_preds(self, x, y, negatives):

        neg_is_pos = (y == negatives).all(-1)
        y = y.unsqueeze(0)
        targets = torch.cat([y, negatives], dim=0)

        logits = torch.cosine_similarity(x.float(), targets.float(), dim=-1)
        logits = logits / self.logit_temp
        logits = logits.type_as(x)

        if is_xla_tensor(logits) or neg_is_pos.any():
            if not hasattr(self, "_inftensor"):
                fillval = -float(2**30)
                self._inftensor = (
                    torch.tensor(fillval).to(x.device)
                    if is_xla_tensor(logits)
                    else float("-inf")
                )
            logits[1:] = index_put(logits[1:], neg_is_pos, self._inftensor)

        return logits

    def _get_feat_extract_output_lengths(self, input_lengths: torch.LongTensor):
        """
        Computes the output length of the convolutional layers
        """

        def _conv_out_length(input_length, kernel_size, stride):
            return torch.floor((input_length - kernel_size) / stride + 1)

        conv_cfg_list = eval(self.cfg.conv_feature_layers)

        for i in range(len(conv_cfg_list)):
            input_lengths = _conv_out_length(
                input_lengths, conv_cfg_list[i][1], conv_cfg_list[i][2]
            )

        return input_lengths.to(torch.long)

    def forward(
        self,
        source,
        padding_mask=None,
        mask=True,
        features_only=False,
        layer=None,
        mask_indices=None,
        mask_channel_indices=None,
        padding_count=None,
        corpus_key=None,
    ):
        """
        x => z => c
        Args:
            features_only: Whether to compute just `c` or fully compute including contrastive terms
        """

        # x/waveform => z/feature_series
        if self.feature_grad_mult > 0:
            features = self.feature_extractor(source)
            if self.feature_grad_mult != 1.0:
                features = GradMultiply.apply(features, self.feature_grad_mult)
        else:
            with torch.no_grad():
                features = self.feature_extractor(source)

        features_pen = features.float().pow(2).mean()

        features = features.transpose(1, 2)
        features = self.layer_norm(features)
        unmasked_features = features.clone()

        # Mask
        if padding_mask is not None and padding_mask.any():
            input_lengths = (1 - padding_mask.long()).sum(-1)
            # apply conv formula to get real output_lengths
            output_lengths = self._get_feat_extract_output_lengths(input_lengths)

            padding_mask = torch.zeros(
                features.shape[:2], dtype=features.dtype, device=features.device
            )

            # these two operations makes sure that all values
            # before the output lengths indices are attended to
            padding_mask[
                (
                    torch.arange(padding_mask.shape[0], device=padding_mask.device),
                    output_lengths - 1,
                )
            ] = 1
            padding_mask = (1 - padding_mask.flip([-1]).cumsum(-1).flip([-1])).bool()
        else:
            padding_mask = None
        # /

        time_steps_to_drop = features.size(1) % self.crop_seq_to_multiple
        if time_steps_to_drop != 0:
            features = features[:, :-time_steps_to_drop]
            unmasked_features = unmasked_features[:, :-time_steps_to_drop]
            if padding_mask is not None:
                padding_mask = padding_mask[:, :-time_steps_to_drop]

        if self.post_extract_proj is not None:
            features = self.post_extract_proj(features)

        features = self.dropout_input(features)
        unmasked_features = self.dropout_features(unmasked_features)

        num_vars = None
        code_ppl = None
        prob_ppl = None
        curr_temp = None

        # Quantization: z => q for Transformer input
        if self.input_quantizer:
            q = self.input_quantizer(features, produce_targets=False)
            features = q["x"]
            num_vars = q["num_vars"]
            code_ppl = q["code_perplexity"]
            prob_ppl = q["prob_perplexity"]
            curr_temp = q["temp"]
            features = self.project_inp(features)

        # Masking
        if mask:
            x, mask_indices = self.apply_mask(
                features,
                padding_mask,
                mask_indices=mask_indices,
                mask_channel_indices=mask_channel_indices,
            )
            if not is_xla_tensor(x) and mask_indices is not None:
                # tpu-comment: reducing the size in a dynamic way causes
                # too many recompilations on xla.
                y = unmasked_features[mask_indices].view(
                    unmasked_features.size(0), -1, unmasked_features.size(-1)
                )
            else:
                y = unmasked_features
        else:
            x = features
            y = unmasked_features
            mask_indices = None

<<<<<<< HEAD
        # TransformerEncoder: (z | q) => c
        x, layer_results = self.encoder(x, padding_mask=padding_mask, layer=layer)
=======
        x, layer_results = self.encoder(
            x, padding_mask=padding_mask, layer=layer, corpus_key=corpus_key
        )
>>>>>>> 100cd91d

        # Only 'x => z => c', no contrastive loss related things
        if features_only:
            return {
                "x": x,
                "padding_mask": padding_mask,
                "features": unmasked_features,
                "layer_results": layer_results,
            }

        # Quantization: z => q for contrastive target
        if self.quantizer:
<<<<<<< HEAD
            # (Batch, Time, Feature) => 
            q = self.quantizer(y, produce_targets=False)
            y = q["x"]
            num_vars = q["num_vars"]
            code_ppl = q["code_perplexity"]
            prob_ppl = q["prob_perplexity"]
            curr_temp = q["temp"]

            y = self.project_q(y)

=======
>>>>>>> 100cd91d
            if self.negatives_from_everywhere:
                q = self.quantizer(unmasked_features, produce_targets=False)
                y = q["x"]
                num_vars = q["num_vars"]
                code_ppl = q["code_perplexity"]
                prob_ppl = q["prob_perplexity"]
                curr_temp = q["temp"]
                y = self.project_q(y)

                negs, _ = self.sample_negatives(
                    y,
                    mask_indices[0].sum(),
                    padding_count=padding_count,
                )
                y = y[mask_indices].view(y.size(0), -1, y.size(-1))

            else:
                q = self.quantizer(y, produce_targets=False)
                y = q["x"]
                num_vars = q["num_vars"]
                code_ppl = q["code_perplexity"]
                prob_ppl = q["prob_perplexity"]
                curr_temp = q["temp"]

                y = self.project_q(y)

                negs, _ = self.sample_negatives(
                    y,
                    y.size(1),
                    padding_count=padding_count,
                )

            if self.codebook_negatives > 0:
                cb_negs = self.quantizer.sample_from_codebook(
                    y.size(0) * y.size(1), self.codebook_negatives
                )
                cb_negs = cb_negs.view(
                    self.codebook_negatives, y.size(0), y.size(1), -1
                )  # order doesnt matter
                cb_negs = self.project_q(cb_negs)
                negs = torch.cat([negs, cb_negs], dim=0)
        else:
            y = self.project_q(y)

            if self.negatives_from_everywhere:
                negs, _ = self.sample_negatives(
                    unmasked_features,
                    y.size(1),
                    padding_count=padding_count,
                )
                negs = self.project_q(negs)
            else:
                negs, _ = self.sample_negatives(
                    y,
                    y.size(1),
                    padding_count=padding_count,
                )

        if not is_xla_tensor(x):
            # tpu-comment: reducing the size in a dynamic way causes
            # too many recompilations on xla.
            x = x[mask_indices].view(x.size(0), -1, x.size(-1))

        if self.target_glu:
            y = self.target_glu(y)
            negs = self.target_glu(negs)

        x = self.final_proj(x)
        x = self.compute_preds(x, y, negs)

        result = {
            "x": x,
            "padding_mask": padding_mask,
            "features_pen": features_pen,
        }

        if prob_ppl is not None:
            result["prob_perplexity"] = prob_ppl
            result["code_perplexity"] = code_ppl
            result["num_vars"] = num_vars
            result["temp"] = curr_temp

        return result

    def quantize(self, x):
        """Quantize waveforms.

        Compute x => z => q (No context calculation).
        Args:
            x (Batch, Time): Waveform
        Returns:
            Representative vector series and its index series
        """

        # Validation: Quantization is ON w/ config
        assert self.quantizer is not None

        # `x`:(Batch, Time) => `z`:(Batch, Feature, Time') => (Batch, Time', Feature)
        x = self.feature_extractor(x).transpose(1, 2)
        x = self.layer_norm(x)
        # `z`:(B, T', F) => (q:(B, T', F'), q_idx:(B, T', G))
        return self.quantizer.forward_idx(x)

<<<<<<< HEAD
    def extract_features(self, source, padding_mask, mask=False, layer=None):
        """Compute context feature.

        Compute x => z => c.
        Contrastive terms are not computed because it is not needed for context feature extraction.
        Args:
            source (Batch, Time) - input waveform
        """

=======
    def extract_features(
        self, source, padding_mask, mask=False, layer=None, corpus_key=None
    ):
>>>>>>> 100cd91d
        res = self.forward(
            source,
            padding_mask,
            mask=mask,
            features_only=True,
            layer=layer,
            corpus_key=corpus_key,
        )
        return res

    def get_logits(self, net_output):
        logits = net_output["x"]
        logits = logits.transpose(0, 2)
        logits = logits.reshape(-1, logits.size(-1))
        return logits

    def get_targets(self, sample, net_output, expand_steps=True):
        x = net_output["x"]
        return x.new_zeros(x.size(1) * x.size(2), dtype=torch.long)

    def get_extra_losses(self, net_output):
        pen = []

        if "prob_perplexity" in net_output:
            pen.append(
                (net_output["num_vars"] - net_output["prob_perplexity"])
                / net_output["num_vars"]
            )

        if "features_pen" in net_output:
            pen.append(net_output["features_pen"])

        return pen

    def remove_pretraining_modules(self, last_layer=None):
        self.quantizer = None
        self.project_q = None
        self.target_glu = None
        self.final_proj = None

        if last_layer is not None:
            self.encoder.layers = nn.ModuleList(
                l for i, l in enumerate(self.encoder.layers) if i <= last_layer
            )


class ConvFeatureExtractionModel(nn.Module):
    """Convert time series into feature series with Convolution.

    model: (Conv1d-DO[-Norm]-GELU)xN
    """
    def __init__(
        self,
        conv_layers: List[Tuple[int, int, int]],
        dropout: float = 0.0,
        mode: str = "default",
        conv_bias: bool = False,
    ):
        super().__init__()

        # Assertion: config type
        assert mode in {"default", "layer_norm"}

        def block(
            n_in,
            n_out,
            k,
            stride,
            is_layer_norm=False,
            is_group_norm=False,
            conv_bias=False,
        ):
            """Generate a convolution block.

            Generate Conv1d-DO[-Norm]-GELU module.
            Normalization is switched with argument.
            """

            def make_conv():
                """Generate Conv1d module w/ kaiming_normal initialization."""
                conv = nn.Conv1d(n_in, n_out, k, stride=stride, bias=conv_bias)
                nn.init.kaiming_normal_(conv.weight)
                return conv

            # Assertion: Normalization configs are not conflicted.
            assert (
                is_layer_norm and is_group_norm
            ) == False, "layer norm and group norm are exclusive"

            # Switch LN/GN/noNorm
            if is_layer_norm:
                # Conv1d-DO-LN-GELU
                return nn.Sequential(
                    make_conv(),
                    nn.Dropout(p=dropout),
                    nn.Sequential(
                        TransposeLast(),
                        Fp32LayerNorm(dim, elementwise_affine=True),
                        TransposeLast(),
                    ),
                    nn.GELU(),
                )
            elif is_group_norm:
                # Conv1d-DO-GN-GELU
                return nn.Sequential(
                    make_conv(),
                    nn.Dropout(p=dropout),
                    Fp32GroupNorm(dim, dim, affine=True),
                    nn.GELU(),
                )
            else:
                # Conv1d-DO-GELU
                return nn.Sequential(make_conv(), nn.Dropout(p=dropout), nn.GELU())

        in_d = 1
        # All computation stacked here
        self.conv_layers = nn.ModuleList()
        for i, cl in enumerate(conv_layers):
            assert len(cl) == 3, "invalid conv definition: " + str(cl)
            (dim, k, stride) = cl

            self.conv_layers.append(
                block(
                    in_d,
                    dim,
                    k,
                    stride,
                    is_layer_norm=mode == "layer_norm",
                    is_group_norm=mode == "default" and i == 0,
                    conv_bias=conv_bias,
                )
            )
            # dim_o_layer_k (`dim`) = dim_i_layer_k+1 (`in_d`)
            in_d = dim

    def forward(self, x):
        """Convert time series into feature series.

        Args:
            x (Batch, Time) - input sequence
        Returns:
            (Batch, Channel, Time') - feature sequence
        """

        # (Batch, Time) => (Batch, Channel, Time)
        x = x.unsqueeze(1)

        for conv in self.conv_layers:
            x = conv(x)

        return x


<<<<<<< HEAD
class TransformerEncoder(nn.Module):
    """The Transformer Encoder module."""
    def __init__(self, args):
        super().__init__()
=======
def make_conv_pos(e, k, g):
    pos_conv = nn.Conv1d(
        e,
        e,
        kernel_size=k,
        padding=k // 2,
        groups=g,
    )
    dropout = 0
    std = math.sqrt((4 * (1.0 - dropout)) / (k * e))
    nn.init.normal_(pos_conv.weight, mean=0, std=std)
    nn.init.constant_(pos_conv.bias, 0)
>>>>>>> 100cd91d

    pos_conv = nn.utils.weight_norm(pos_conv, name="weight", dim=2)
    pos_conv = nn.Sequential(pos_conv, SamePad(k), nn.GELU())

    return pos_conv


<<<<<<< HEAD
        # Transformer Encoder layers, 'Res(MHA)-Res(FFN)'
        layers = []
        for _ in range(args.encoder_layers):
=======
class TransformerEncoder(nn.Module):
    def build_encoder_layer(self, args: Wav2Vec2Config, **kwargs):
        if args.layer_type == "transformer":
>>>>>>> 100cd91d
            layer = TransformerSentenceEncoderLayer(
                embedding_dim=self.embedding_dim,
                ffn_embedding_dim=args.encoder_ffn_embed_dim,
                num_attention_heads=args.encoder_attention_heads,
                dropout=self.dropout,
                attention_dropout=args.attention_dropout,
                activation_dropout=args.activation_dropout,
                activation_fn=args.activation_fn,
                layer_norm_first=args.layer_norm_first,
            )
        elif args.layer_type == "conformer":
            layer = ConformerWav2Vec2EncoderLayer(
                embed_dim=self.embedding_dim,
                ffn_embed_dim=args.encoder_ffn_embed_dim,
                attention_heads=args.encoder_attention_heads,
                dropout=args.dropout,
                depthwise_conv_kernel_size=args.depthwise_conv_kernel_size,
                activation_fn="swish",
                attn_type=args.attn_type,
                use_fp16=args.fp16,
                pos_enc_type="abs",
            )
        elif args.layer_type == "trf_adp":
            use_adp = False
            if args.adp_trf_idx == "all":
                use_adp = True
            else:
                adp_trf_idx = list(range(*[int(g) for g in args.adp_trf_idx.split(":")]))
                if kwargs.get("layer_idx", None) in adp_trf_idx:
                    use_adp = True
            if use_adp:
                layer = TransformerSentenceEncoderWithAdapterLayer(
                    embedding_dim=self.embedding_dim,
                    ffn_embedding_dim=args.encoder_ffn_embed_dim,
                    num_attention_heads=args.encoder_attention_heads,
                    dropout=self.dropout,
                    attention_dropout=args.attention_dropout,
                    activation_dropout=args.activation_dropout,
                    activation_fn=args.activation_fn,
                    layer_norm_first=args.layer_norm_first,
                    adapter_num=args.adp_num,
                    adapter_dim=args.adp_dim,
                    adapter_act_fn=args.adp_act_fn,
                )
            else:
                layer = TransformerSentenceEncoderLayer(
                    embedding_dim=self.embedding_dim,
                    ffn_embedding_dim=args.encoder_ffn_embed_dim,
                    num_attention_heads=args.encoder_attention_heads,
                    dropout=self.dropout,
                    attention_dropout=args.attention_dropout,
                    activation_dropout=args.activation_dropout,
                    activation_fn=args.activation_fn,
                    layer_norm_first=args.layer_norm_first,
                )

        layer = fsdp_wrap(layer)
        if args.checkpoint_activations:
            layer = checkpoint_wrapper(layer)
        return layer

    def __init__(self, args: Wav2Vec2Config):
        super().__init__()

        self.dropout = args.dropout
        self.embedding_dim = args.encoder_embed_dim
        self.required_seq_len_multiple = args.required_seq_len_multiple

        pos_conv_depth = getattr(args, "pos_conv_depth", 1)
        if pos_conv_depth > 1:
            num_layers = args.pos_conv_depth
            k = max(3, args.conv_pos // num_layers)

            def make_conv_block(e, k, g, l):
                return nn.Sequential(
                    *[
                        nn.Sequential(
                            nn.Conv1d(
                                e,
                                e,
                                kernel_size=k,
                                padding=k // 2,
                                groups=g,
                            ),
                            SamePad(k),
                            TransposeLast(),
                            LayerNorm(e, elementwise_affine=False),
                            TransposeLast(),
                            nn.GELU(),
                        )
                        for _ in range(l)
                    ]
                )

            self.pos_conv = make_conv_block(
                self.embedding_dim, k, args.conv_pos_groups, num_layers
            )

        else:
            self.pos_conv = make_conv_pos(
                self.embedding_dim,
                args.conv_pos,
                args.conv_pos_groups,
            )

        self.layers = nn.ModuleList(
            [self.build_encoder_layer(args, layer_idx=ii) for ii in range(args.encoder_layers)]
        )
        self.layer_norm_first = args.layer_norm_first
        self.layer_norm = LayerNorm(self.embedding_dim)
        self.layerdrop = args.encoder_layerdrop

        self.apply(init_bert_params)

    def forward(self, x, padding_mask=None, layer=None, corpus_key=None):
        x, layer_results = self.extract_features(
            x, padding_mask, layer, corpus_key=corpus_key
        )

        if self.layer_norm_first and layer is None:
            x = self.layer_norm(x)

        return x, layer_results

<<<<<<< HEAD
    def extract_features(self, x, padding_mask=None, tgt_layer=None):
        """
        Args:
            x: Input feature sequence.
            tgt_layer: Record each layer's result (history) and stop layer calculation at this layer.
        Returns:
            (last output, layer history)
        """
=======
    def extract_features(
        self,
        x,
        padding_mask=None,
        tgt_layer=None,
        min_layer=0,
        corpus_key=None,
    ):
>>>>>>> 100cd91d

        if padding_mask is not None:
            x = index_put(x, padding_mask, 0)

        x_conv = self.pos_conv(x.transpose(1, 2))
        x_conv = x_conv.transpose(1, 2)
        x = x + x_conv

        if not self.layer_norm_first:
            x = self.layer_norm(x)

        # pad to the sequence length dimension
        x, pad_length = pad_to_multiple(
            x, self.required_seq_len_multiple, dim=-2, value=0
        )
        if pad_length > 0 and padding_mask is None:
            padding_mask = x.new_zeros((x.size(0), x.size(1)), dtype=torch.bool)
            padding_mask[:, -pad_length:] = True
        else:
            padding_mask, _ = pad_to_multiple(
                padding_mask, self.required_seq_len_multiple, dim=-1, value=True
            )
        x = F.dropout(x, p=self.dropout, training=self.training)

        # (Batch, Time, Channel) => (Time, Batch, Channel)
        x = x.transpose(0, 1)

        # Encoder layers w/ random layer drop
        # `x` is latest state, `layer_results` is history.
        layer_results = []
        r = None

        for i, layer in enumerate(self.layers):
<<<<<<< HEAD
            # Random layer drop
            dropout_probability = np.random.random()

            # Evalution | (Training & non droped layer)
=======
            dropout_probability = np.random.random() if self.layerdrop > 0 else 1
>>>>>>> 100cd91d
            if not self.training or (dropout_probability > self.layerdrop):
                layer_check = layer
                if isinstance(layer, FullyShardedDataParallel):
                    layer_check = layer.unwrapped_module
                if (corpus_key is None) or (
                    not isinstance(layer_check, (
                        TransformerSentenceEncoderWithAdapterLayer,
                        )
<<<<<<< HEAD
                    else:
                        layer_results.append((x, z))
            # Stop at specified layer
=======
                    )
                ):
                    x, (z, lr) = layer(
                        x, self_attn_padding_mask=padding_mask, need_weights=False
                    )
                else:
                    x, (z, lr) = layer(
                        x,
                        self_attn_padding_mask=padding_mask,
                        need_weights=False,
                        corpus_key=corpus_key,
                    )
                if i >= min_layer:
                    layer_results.append((x, z, lr))
>>>>>>> 100cd91d
            if i == tgt_layer:
                r = x
                break

        if r is not None:
            x = r

        # (Time, Batch, Channel) => (Batch, Time, Channel)
        x = x.transpose(0, 1)

        # undo paddding
        if pad_length > 0:
            x = x[:, :-pad_length]

            def undo_pad(a, b, c):
                return (
                    a[:-pad_length],
                    b[:-pad_length] if b is not None else b,
                    c[:-pad_length],
                )

            layer_results = [undo_pad(*u) for u in layer_results]

        return x, layer_results

    def max_positions(self):
        """Maximum output length supported by the encoder."""
        return self.args.max_positions

    def upgrade_state_dict_named(self, state_dict, name):
        """Upgrade a (possibly old) state dict for new versions of fairseq."""
        return state_dict


class ConformerEncoder(TransformerEncoder):
    def build_encoder_layer(self, args):
        layer = ConformerWav2Vec2EncoderLayer(
            embed_dim=self.embedding_dim,
            ffn_embed_dim=args.encoder_ffn_embed_dim,
            attention_heads=args.encoder_attention_heads,
            dropout=args.dropout,
            depthwise_conv_kernel_size=args.depthwise_conv_kernel_size,
            activation_fn="swish",
            attn_type=args.attn_type,
            pos_enc_type=args.pos_enc_type,
            use_fp16=args.fp16,  # only used for rope
        )
        layer = fsdp_wrap(layer)
        if args.checkpoint_activations:
            layer = checkpoint_wrapper(layer)
        return layer

    def __init__(self, args):
        super().__init__(args)
        self.args = args
        self.dropout = args.dropout
        self.embedding_dim = args.encoder_embed_dim
        self.pos_enc_type = args.pos_enc_type
        max_source_positions = self.max_positions()

        if self.pos_enc_type == "rel_pos":
            self.embed_positions = RelPositionalEncoding(
                max_source_positions, self.embedding_dim
            )
        elif self.pos_enc_type == "rope":
            self.embed_positions = None
        else:
            raise Exception("Unsupported positional encoding type")

        self.layers = nn.ModuleList(
            [self.build_encoder_layer(args) for _ in range(args.encoder_layers)]
        )
        self.layer_norm_first = args.layer_norm_first
        self.layer_norm = LayerNorm(self.embedding_dim)
        self.layerdrop = args.encoder_layerdrop

        self.apply(init_bert_params)

    def extract_features(self, x, padding_mask=None, tgt_layer=None):
        if padding_mask is not None:
            x = index_put(x, padding_mask, 0)

        # B x T x C -> T x B x C
        x = x.transpose(0, 1)

        # B X T X C here
        position_emb = None
        if self.pos_enc_type == "rel_pos":
            position_emb = self.embed_positions(x)

        if not self.layer_norm_first:
            x = self.layer_norm(x)

        x = F.dropout(x, p=self.dropout, training=self.training)

        layer_results = []
        r = None
        for i, layer in enumerate(self.layers):
            dropout_probability = np.random.random()
            if not self.training or (dropout_probability > self.layerdrop):
                x, z = layer(
                    x,
                    self_attn_padding_mask=padding_mask,
                    need_weights=False,
                    position_emb=position_emb,
                )
                if tgt_layer is not None:
                    layer_results.append((x, z))
            if i == tgt_layer:
                r = x
                break

        if r is not None:
            x = r

        # T x B x C -> B x T x C
        x = x.transpose(0, 1)

        return x, layer_results


class TransformerSentenceEncoderLayer(nn.Module):
    """
    Transformer Encoder Layer used in BERT/XLM style pre-trained models.
    Basically, the model is 'Res(MHA)-Res(FFN)'.
    """

    def __init__(
        self,
        embedding_dim: float = 768,
        ffn_embedding_dim: float = 3072,
        num_attention_heads: int = 8,
        dropout: float = 0.1,
        attention_dropout: float = 0.1,
        activation_dropout: float = 0.1,
        activation_fn: str = "relu",
        layer_norm_first: bool = False,
    ) -> None:

        super().__init__()
        # Initialize parameters
        self.embedding_dim = embedding_dim
        self.dropout = dropout
        self.activation_dropout = activation_dropout

        # Initialize blocks
        self.activation_fn = utils.get_activation_fn(activation_fn)
        self.self_attn = MultiheadAttention(
            self.embedding_dim,
            num_attention_heads,
            dropout=attention_dropout,
            self_attention=True,
        )

        self.dropout1 = nn.Dropout(dropout)
        self.dropout2 = nn.Dropout(self.activation_dropout)
        self.dropout3 = nn.Dropout(dropout)

        self.layer_norm_first = layer_norm_first

        # layer norm associated with the self attention layer
        self.self_attn_layer_norm = LayerNorm(self.embedding_dim)
        self.fc1 = nn.Linear(self.embedding_dim, ffn_embedding_dim)
        self.fc2 = nn.Linear(ffn_embedding_dim, self.embedding_dim)

        # layer norm associated with the position wise feed-forward NN
        self.final_layer_norm = LayerNorm(self.embedding_dim)

    def forward(
        self,
        x: torch.Tensor,
        self_attn_mask: torch.Tensor = None,
        self_attn_padding_mask: torch.Tensor = None,
        need_weights: bool = False,
        att_args=None,
    ):
        """
        LayerNorm is applied either before or after the self-attention/ffn
        modules similar to the original Transformer imlementation.
        """
        residual = x

        if self.layer_norm_first:
            # Res(LN-MHA-DO)-Res(LN-FNN-DO)
            # LN
            x = self.self_attn_layer_norm(x)
            # MHA
            x, attn = self.self_attn(
                query=x,
                key=x,
                value=x,
                key_padding_mask=self_attn_padding_mask,
                attn_mask=self_attn_mask,
                need_weights=False,
            )
            # DO
            x = self.dropout1(x)
            # Res
            x = residual + x

            residual = x
            # LN
            x = self.final_layer_norm(x)
            # FNN (segFC-DO-segFC-DO)
            x = self.activation_fn(self.fc1(x))
            x = self.dropout2(x)
            x = self.fc2(x)

            layer_result = x

            x = self.dropout3(x)
            # Res
            x = residual + x
        else:
            # Res(MHA-DO)-LN-Res(FNN-DO)-LN
            # MHA
            x, attn = self.self_attn(
                query=x,
                key=x,
                value=x,
                key_padding_mask=self_attn_padding_mask,
                need_weights=False,
            )
            # DO
            x = self.dropout1(x)
            # Res
            x = residual + x

            # LN
            x = self.self_attn_layer_norm(x)

            residual = x
            # FNN (segFC-DO-segFC-DO)
            x = self.activation_fn(self.fc1(x))
            x = self.dropout2(x)
            x = self.fc2(x)

            layer_result = x

            x = self.dropout3(x)
            # Res
            x = residual + x
            # LN
            x = self.final_layer_norm(x)

        return x, (attn, layer_result)


class AdapterFast(nn.Module):
    def __init__(self, adapter_num, input_dim, hidden_dim, act_fn):
        """
        Implements adapter modules directly with 3D tensor weight as parameters
        and without using ModuleList orto speed up training throughput.
        """
        super().__init__()
        
        self.adapter_num = adapter_num
        self.input_dim = input_dim
        self.hidden_dim = hidden_dim
        self.W_a = nn.Parameter(torch.empty(adapter_num, hidden_dim, input_dim))
        self.W_b = nn.Parameter(torch.empty(adapter_num, input_dim, hidden_dim))
        self.b_a = nn.Parameter(torch.empty(adapter_num, hidden_dim))
        self.b_b = nn.Parameter(torch.empty(adapter_num, input_dim))

        self.ln_W = nn.Parameter(torch.empty(adapter_num, input_dim))
        self.ln_b = nn.Parameter(torch.empty(adapter_num, input_dim))
        self.act_fn = nn.Identity()
        if act_fn == "relu":
            self.act_fn = nn.ReLU()
        elif act_fn == "gelu":
            self.act_fn = nn.GELU()
        elif act_fn == "selu":
            self.act_fn = nn.SELU()
        else:
            raise ValueError(f"unsupported {act_fn}")


        self.input_dim = input_dim
        self.reset_parameters()

    def reset_parameters(self):
        for ii in range(self.adapter_num):
            nn.init.kaiming_uniform_(self.W_a[ii], a=math.sqrt(5))
            nn.init.kaiming_uniform_(self.W_b[ii], a=math.sqrt(5))
            fan_in, _ = nn.init._calculate_fan_in_and_fan_out(self.W_a[ii])
            bound = 1 / math.sqrt(fan_in) if fan_in > 0 else 0
            nn.init.uniform_(self.b_a[ii], -bound, bound)
            fan_in, _ = nn.init._calculate_fan_in_and_fan_out(self.W_b[ii])
            bound = 1 / math.sqrt(fan_in) if fan_in > 0 else 0
            nn.init.uniform_(self.b_b[ii], -bound, bound)
        
        nn.init.ones_(self.ln_W)
        nn.init.zeros_(self.ln_b)

    def forward(self, x, adapter_id):
        ii = adapter_id
        h = x
        h = F.layer_norm(h, (self.input_dim, ), self.ln_W[ii], self.ln_b[ii])
        h = F.linear(h, self.W_a[ii], self.b_a[ii])
        h = self.act_fn(h)
        h = F.linear(h, self.W_b[ii], self.b_b[ii])
        outputs = h
        return outputs
    
    def extra_repr(self):
        return ('adapter={}, input_dim={}, hidden_dim={}'.format(self.adapter_num, self.input_dim, self.hidden_dim))



class TransformerSentenceEncoderWithAdapterLayer(TransformerSentenceEncoderLayer):
    """
    Implements a Transformer Encoder Layer with adapters used in BERT/XLM style pre-trained
    models. An adapter module is added along with vanilla Transformer module.
    """

    def __init__(
        self,
        embedding_dim: float = 768,
        ffn_embedding_dim: float = 3072,
        num_attention_heads: int = 8,
        dropout: float = 0.1,
        attention_dropout: float = 0.1,
        activation_dropout: float = 0.1,
        activation_fn: str = "relu",
        layer_norm_first: bool = False,
        adapter_num=201,
        adapter_dim=64,
        adapter_act_fn="relu",
    ) -> None:

        super().__init__(
            embedding_dim=embedding_dim,
            ffn_embedding_dim=ffn_embedding_dim,
            num_attention_heads=num_attention_heads,
            dropout=dropout,
            attention_dropout=attention_dropout,
            activation_dropout=activation_dropout,
            activation_fn=activation_fn,
            layer_norm_first=layer_norm_first,

        )

        self.adapter_num = adapter_num
        self.adapter_dim = adapter_dim
        self.adapter_layer = AdapterFast(adapter_num, self.embedding_dim, self.adapter_dim, adapter_act_fn)

    def forward(
        self,
        x: torch.Tensor,
        self_attn_mask: torch.Tensor = None,
        self_attn_padding_mask: torch.Tensor = None,
        need_weights: bool = False,
        att_args=None,
        corpus_key=None,
    ):

        x, (attn, layer_result) = super().forward(
            x=x,
            self_attn_mask=self_attn_mask,
            self_attn_padding_mask=self_attn_padding_mask,
            need_weights=need_weights,
            att_args=att_args,
        )
        assert corpus_key is not None
        assert len(set(corpus_key)) == 1, f"corpus_key items are not same {corpus_key}"
        y = self.adapter_layer(x, corpus_key[0])
        x = x + y
        return x, (attn, layer_result)<|MERGE_RESOLUTION|>--- conflicted
+++ resolved
@@ -415,12 +415,8 @@
         if cfg.layer_type == "conformer" and cfg.pos_enc_type in ["rel_pos", "rope"]:
             encoder_cls = ConformerEncoder
 
-<<<<<<< HEAD
         # Convert feature z into context c
-        self.encoder = TransformerEncoder(cfg)
-=======
         self.encoder = encoder_cls(cfg)
->>>>>>> 100cd91d
         self.layer_norm = LayerNorm(self.embed)
 
         self.target_glu = None
@@ -714,14 +710,10 @@
             y = unmasked_features
             mask_indices = None
 
-<<<<<<< HEAD
         # TransformerEncoder: (z | q) => c
-        x, layer_results = self.encoder(x, padding_mask=padding_mask, layer=layer)
-=======
         x, layer_results = self.encoder(
             x, padding_mask=padding_mask, layer=layer, corpus_key=corpus_key
         )
->>>>>>> 100cd91d
 
         # Only 'x => z => c', no contrastive loss related things
         if features_only:
@@ -734,19 +726,6 @@
 
         # Quantization: z => q for contrastive target
         if self.quantizer:
-<<<<<<< HEAD
-            # (Batch, Time, Feature) => 
-            q = self.quantizer(y, produce_targets=False)
-            y = q["x"]
-            num_vars = q["num_vars"]
-            code_ppl = q["code_perplexity"]
-            prob_ppl = q["prob_perplexity"]
-            curr_temp = q["temp"]
-
-            y = self.project_q(y)
-
-=======
->>>>>>> 100cd91d
             if self.negatives_from_everywhere:
                 q = self.quantizer(unmasked_features, produce_targets=False)
                 y = q["x"]
@@ -850,8 +829,9 @@
         # `z`:(B, T', F) => (q:(B, T', F'), q_idx:(B, T', G))
         return self.quantizer.forward_idx(x)
 
-<<<<<<< HEAD
-    def extract_features(self, source, padding_mask, mask=False, layer=None):
+    def extract_features(
+        self, source, padding_mask, mask=False, layer=None, corpus_key=None
+    ):
         """Compute context feature.
 
         Compute x => z => c.
@@ -860,11 +840,6 @@
             source (Batch, Time) - input waveform
         """
 
-=======
-    def extract_features(
-        self, source, padding_mask, mask=False, layer=None, corpus_key=None
-    ):
->>>>>>> 100cd91d
         res = self.forward(
             source,
             padding_mask,
@@ -1018,12 +993,6 @@
         return x
 
 
-<<<<<<< HEAD
-class TransformerEncoder(nn.Module):
-    """The Transformer Encoder module."""
-    def __init__(self, args):
-        super().__init__()
-=======
 def make_conv_pos(e, k, g):
     pos_conv = nn.Conv1d(
         e,
@@ -1036,7 +1005,6 @@
     std = math.sqrt((4 * (1.0 - dropout)) / (k * e))
     nn.init.normal_(pos_conv.weight, mean=0, std=std)
     nn.init.constant_(pos_conv.bias, 0)
->>>>>>> 100cd91d
 
     pos_conv = nn.utils.weight_norm(pos_conv, name="weight", dim=2)
     pos_conv = nn.Sequential(pos_conv, SamePad(k), nn.GELU())
@@ -1044,15 +1012,9 @@
     return pos_conv
 
 
-<<<<<<< HEAD
-        # Transformer Encoder layers, 'Res(MHA)-Res(FFN)'
-        layers = []
-        for _ in range(args.encoder_layers):
-=======
 class TransformerEncoder(nn.Module):
     def build_encoder_layer(self, args: Wav2Vec2Config, **kwargs):
         if args.layer_type == "transformer":
->>>>>>> 100cd91d
             layer = TransformerSentenceEncoderLayer(
                 embedding_dim=self.embedding_dim,
                 ffn_embedding_dim=args.encoder_ffn_embed_dim,
@@ -1177,16 +1139,6 @@
 
         return x, layer_results
 
-<<<<<<< HEAD
-    def extract_features(self, x, padding_mask=None, tgt_layer=None):
-        """
-        Args:
-            x: Input feature sequence.
-            tgt_layer: Record each layer's result (history) and stop layer calculation at this layer.
-        Returns:
-            (last output, layer history)
-        """
-=======
     def extract_features(
         self,
         x,
@@ -1195,7 +1147,13 @@
         min_layer=0,
         corpus_key=None,
     ):
->>>>>>> 100cd91d
+        """
+        Args:
+            x: Input feature sequence.
+            tgt_layer: Record each layer's result (history) and stop layer calculation at this layer.
+        Returns:
+            (last output, layer history)
+        """
 
         if padding_mask is not None:
             x = index_put(x, padding_mask, 0)
@@ -1229,14 +1187,9 @@
         r = None
 
         for i, layer in enumerate(self.layers):
-<<<<<<< HEAD
             # Random layer drop
-            dropout_probability = np.random.random()
-
+            dropout_probability = np.random.random() if self.layerdrop > 0 else 1
             # Evalution | (Training & non droped layer)
-=======
-            dropout_probability = np.random.random() if self.layerdrop > 0 else 1
->>>>>>> 100cd91d
             if not self.training or (dropout_probability > self.layerdrop):
                 layer_check = layer
                 if isinstance(layer, FullyShardedDataParallel):
@@ -1245,11 +1198,6 @@
                     not isinstance(layer_check, (
                         TransformerSentenceEncoderWithAdapterLayer,
                         )
-<<<<<<< HEAD
-                    else:
-                        layer_results.append((x, z))
-            # Stop at specified layer
-=======
                     )
                 ):
                     x, (z, lr) = layer(
@@ -1264,7 +1212,7 @@
                     )
                 if i >= min_layer:
                     layer_results.append((x, z, lr))
->>>>>>> 100cd91d
+            # Stop at specified layer
             if i == tgt_layer:
                 r = x
                 break

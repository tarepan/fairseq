--- conflicted
+++ resolved
@@ -207,20 +207,7 @@
         # Grouping: (B*T, G*V) => (B*T*G, V)
         x = x.view(bsz * tsz * self.groups, -1)
 
-<<<<<<< HEAD
         # Undifferentiable sampling: Argmax
-        _, k = x.max(-1)
-        hard_x = (
-            x.new_zeros(*x.shape)
-            .scatter_(-1, k.view(-1, 1), 1.0)
-            .view(bsz * tsz, self.groups, -1)
-        )
-        hard_probs = torch.mean(hard_x.float(), dim=0)
-        result["code_perplexity"] = torch.exp(
-            -torch.sum(hard_probs * torch.log(hard_probs + 1e-7), dim=-1)
-        ).sum()
-        # /
-=======
         with torch.no_grad():
             _, k = x.max(-1)
             hard_x = (
@@ -232,7 +219,7 @@
             result["code_perplexity"] = torch.exp(
                 -torch.sum(hard_probs * torch.log(hard_probs + 1e-7), dim=-1)
             ).sum()
->>>>>>> 100cd91d
+        # /
 
         avg_probs = torch.softmax(
             x.view(bsz * tsz, self.groups, -1).float(), dim=-1
@@ -246,15 +233,11 @@
 
         # Differential hard random sampling
         if self.training:
-<<<<<<< HEAD
             # (B*T*G, V) => (B*T*G, V), last dim is one-hot vector
-            x = F.gumbel_softmax(x.float(), tau=self.curr_temp, hard=True).type_as(x)
-        # Differential is not necessary, so Argmax sampling is enough.
-=======
             x = F.gumbel_softmax(x.float(), tau=self.curr_temp, hard=self.hard).type_as(
                 x
             )
->>>>>>> 100cd91d
+        # Differential is not necessary, so Argmax sampling is enough.
         else:
             x = hard_x
 
